--- conflicted
+++ resolved
@@ -84,23 +84,8 @@
              | PrimitiveFunc ([LispVal] -> ThrowsError LispVal)
              | Func {params :: [String], vararg :: Maybe String,
                      body :: [LispVal],   closure :: Env}
-<<<<<<< HEAD
              | IOFunc ([LispVal] -> IOThrowsError LispVal)
              | Port Handle
-
-instance Eq LispVal where
-  Atom x == Atom x' = x == x'
-  List xs == List xs' = xs == xs'
-  DottedList xs x == DottedList xs' x' = xs == xs' && x == x'
-  Number n == Number n' = n == n'
-  Float x == Float x' = x == x'
-  Bool b == Bool b' = b == b'
-  Character c == Character c' = c == c'
-  Ratio r == Ratio r' = r == r'
-  Complex c == Complex c' = c == c'
-  Func params vararg body closure == Func params' vararg' body' closure' =
-    params == params' && vararg == vararg' && body == body' && closure == closure'
-=======
 
 instance Eq LispVal where
   Atom x == Atom x' = x == x'
@@ -127,7 +112,6 @@
   Func params vararg body closure == Func params' vararg' body' closure' =
     params == params' && vararg == vararg' && body == body' && closure == closure'
   Func {} == _ = False
->>>>>>> 16629fdc
 
 -- Parser
 
@@ -304,11 +288,8 @@
   (case varargs of
      Nothing -> ""
      Just arg -> " . " ++ arg) ++ ") ...)"
-<<<<<<< HEAD
 showVal (Port _) = "<IO port>"
 showVal (IOFunc _) = "<IO primitive>"
-=======
->>>>>>> 16629fdc
 
 unwordsList :: [LispVal] -> String
 unwordsList = unwords . map showVal
@@ -368,11 +349,8 @@
   makeVarargs varargs env params body
 eval env (List (Atom "lambda" : varargs@(Atom _) : body)) =
   makeVarargs varargs env [] body
-<<<<<<< HEAD
 eval env (List [Atom "load", String filename]) =
   load filename >>= liftM last . mapM (eval env)
-=======
->>>>>>> 16629fdc
 eval env (List (function : args)) = do
   func <- eval env function
   argVals <- mapM (eval env) args
@@ -391,10 +369,7 @@
         bindVarArgs arg env = case arg of
           Just argName -> liftIO $ bindVars env [(argName, List $ remainingArgs)]
           Nothing -> return env
-<<<<<<< HEAD
 apply (IOFunc func) args = func args
-=======
->>>>>>> 16629fdc
 
 primitives :: [(String, [LispVal] -> ThrowsError LispVal)]
 primitives = [("+", numericBinop (+)),
@@ -707,14 +682,9 @@
 makeVarargs = makeFunc . Just . showVal
 
 primitiveBindings :: IO Env
-<<<<<<< HEAD
 primitiveBindings = nullEnv >>= (flip bindVars $ map (makeFunc IOFunc) ioPrimitives
                                 ++ map (makeFunc PrimitiveFunc) primitives)
   where makeFunc constructor (var, func) = (var, constructor func)
-=======
-primitiveBindings = nullEnv >>= (flip bindVars $ map makePrimitiveFunc primitives)
-  where makePrimitiveFunc (var, func) = (var, PrimitiveFunc func)
->>>>>>> 16629fdc
 
 extractValue :: ThrowsError a -> a
 extractValue (Right val) = val
@@ -739,16 +709,11 @@
 runRepl :: IO ()
 runRepl = primitiveBindings >>= until_ (== "quit") (readPrompt "Lisp>>> ") . evalAndPrint
 
-<<<<<<< HEAD
 runOne :: [String] -> IO ()
 runOne args = do
   env <- primitiveBindings >>= flip bindVars [("args", List $ map String $ drop 1 args)]
   (runIOThrows $ liftM show $ eval env (List [Atom "load", String (head args)]))
     >>= hPutStrLn stderr
-=======
-runOne :: String -> IO ()
-runOne expr = primitiveBindings >>= flip evalAndPrint expr
->>>>>>> 16629fdc
 
 main :: IO ()
 main = do args <- getArgs
